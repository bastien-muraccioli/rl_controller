--- conflicted
+++ resolved
@@ -119,10 +119,6 @@
 - [PureRL_Pos, transition_Posture_FDTask_Pos, Posture_FDTask_Pos, Strict]
 - [PureRL_Pos, transition_Posture_TorqueTask_Torque, Posture_TorqueTask_Torque, Strict]
 - [PureRL_Pos, transition_Posture_TorqueTask_Pos, Posture_TorqueTask_Pos, Strict]
-<<<<<<< HEAD
-
-=======
->>>>>>> 0c5396ec
 
 - [Posture_FDTask_Torque, OK, Posture_FDTask_Torque, Strict]
 - [Posture_FDTask_Torque, transition_RL_QP_FDTask_Torque, RL_QP_FDTask_Torque, Strict]
@@ -168,55 +164,11 @@
 - [Posture_TorqueTask_Pos, transition_Posture_FDTask_Pos, Posture_FDTask_Pos, Strict]
 - [Posture_TorqueTask_Pos, transition_Posture_TorqueTask_Torque, Posture_TorqueTask_Torque, Strict]
 
-init: RL_QP_TorqueTask_Torque 
-
-<<<<<<< HEAD
-# Start with initial state
-# init: "RLController_Initial" 
-# init: "Posture_Torque" 
-init: "PureRL_Pos"  # Start with PureRL_Pos state
-
-# ObserverPipelines:
-# - name: MainPipeline                     # - Create a new pipeline
-#   gui: true                              #   diplay the pipeline in the GUI (default = false)
-#   log: true                              #   log observers (default)
-
-#   observers:                             #   declare which observers to use
-#   - type: Encoder                        # - Use an EncoderObserver
-#     config:                              #
-#       position: encoderValues            #    - Sets joint position from encoder sensor values (default)
-#       velocity: encoderFiniteDifferences #    - Computes joint velocities by finite differences  (default)
-#                                          # We now have the estimation of each joint position and velocity and the corresponding
-#                                          # body positions and velocities, but we are still missing the floating base
-
-#   - type: BodySensor                     # - Use a BodySensor observer
-#     update: false                        #   Do not update the real robot state
-#     gui: false                           #   Do not display in the gui
-#     config:                              #
-#       bodySensor: FloatingBase
-
-ObserverPipelines:
-  name: "Pipeline"
-  gui: true
-  observers:
-    - type: Encoder
-      config:
-          velocity: encoderVelocities
-    
-    # - type: Attitude
-    #   required: true
-    #   update: true
-
-    # - type: KinematicInertial              # - Estimates the floating base state using the KinematicInertial observer
-    #   update: true                         #   update the real robot instance from its results
-    #   gui: true                            #   Displays the estimated velocity as an arrow (default)
-    #   config:
-    #     imuBodySensor: Accelerometer
-=======
+init: Posture_TorqueTask_Torque
+
 # RL Controller specific configuration
 policy_path: "policy.onnx"  # Your ONNX policy file in the controller root directory
 use_async_inference: true   # Enable asynchronous RL inference for better real-time performance
->>>>>>> 0c5396ec
 
 log_timing: true
 timing_log_interval: 100
