--- conflicted
+++ resolved
@@ -2,12 +2,9 @@
 #include <Eigen/src/Core/VectorBlock.h>
 #include <eigen3/Eigen/src/Core/Matrix.h>
 #include <mc_rtc/logging.h>
-<<<<<<< HEAD
 #include <mc_rbdyn/configuration_io.h>
 #include <chrono>
 #include <cmath>
-=======
->>>>>>> 0c5396ec
 
 
 RLController::RLController(mc_rbdyn::RobotModulePtr rm, double dt, const mc_rtc::Configuration & config)
@@ -364,15 +361,7 @@
   
   useAsyncInference_ = config("use_async_inference", true);
   mc_rtc::log::info("Async RL inference: {}", useAsyncInference_ ? "enabled" : "disabled");
-<<<<<<< HEAD
-  
-  shouldStopInference_ = false;
-  newObservationAvailable_ = false;
-  newActionAvailable_ = false;
   currentObservation_ = Eigen::VectorXd::Zero(40);
-=======
-  currentObservation_ = Eigen::VectorXd::Zero(35);
->>>>>>> 0c5396ec
   currentAction_ = Eigen::VectorXd::Zero(dofNumber);
   latestAction_ = Eigen::VectorXd::Zero(dofNumber);
   
@@ -443,382 +432,6 @@
     usedJoints_simuOrder = std::vector<int>(dofNumber);
     std::iota(usedJoints_simuOrder.begin(), usedJoints_simuOrder.end(), 0);
   }
-<<<<<<< HEAD
-  
-  if(useAsyncInference_)
-  {
-    startInferenceThread();
-  }
-
-  logging();
-
-  mc_rtc::log::success("RLController init");
-}
-
-void RLController::logging()
-{
-  logger().addLogEntry("RLController_refAccel", [this]() { return refAccel; });
-  logger().addLogEntry("RLController_currentTargetPosition", [this]() { return q_rl_vector; });
-  logger().addLogEntry("RLController_tau_d", [this]() { return tau_d; });
-  logger().addLogEntry("RLController_kp", [this]() { return kp_vector; });
-  logger().addLogEntry("RLController_kd", [this]() { return kd_vector; });
-  logger().addLogEntry("RLController_currentPos", [this]() { return currentPos; });
-  logger().addLogEntry("RLController_currentVel", [this]() { return currentVel; });
-  logger().addLogEntry("RLController_q_cmd", [this]() { return q_cmd; });
-  logger().addLogEntry("RLController_ddot_qp", [this]() { return ddot_qp; });
-  logger().addLogEntry("RLController_ddot_qp_w_floatingBase", [this]()
-  { return ddot_qp_w_floatingBase; });
-
-  logger().addLogEntry("RLController_tau_cmd_after_pd_positionCtl", [this]() { return tau_cmd_after_pd; });
-
-  logger().addLogEntry("RLController_pastAction", [this]() { return a_simuOrder; });
-  logger().addLogEntry("RLController_qZero", [this]() { return q_zero_vector; });
-  logger().addLogEntry("RLController_a_before", [this]() { return a_before_vector; });
-  logger().addLogEntry("RLController_currentObservation", [this]() { return currentObservation_; });
-  logger().addLogEntry("RLController_a_vector", [this]() { return a_vector; });
-  logger().addLogEntry("RLController_a_simulationOrder", [this]() { return a_simuOrder; });
-  logger().addLogEntry("RLController_currentAction", [this]() { return currentAction_; });
-  logger().addLogEntry("RLController_latestAction", [this]() { return latestAction_; });
-  logger().addLogEntry("RLController_baseAngVel", [this]() { return baseAngVel; });
-  logger().addLogEntry("RLController_rpy", [this]() { return rpy; });
-  logger().addLogEntry("RLController_legPos", [this]() { return legPos; });
-  logger().addLogEntry("RLController_legVel", [this]() { return legVel; });
-  logger().addLogEntry("RLController_legAction", [this]() { return legAction; });
-  logger().addLogEntry("RLController_cmd", [this]() { return cmd_; });
-  logger().addLogEntry("RLController_phase", [this]() { return phase_; });
-
-  gui()->addElement({"FSM", "Options"},
-  mc_rtc::gui::Checkbox("External torques", compensateExternalForces));
-}
-
-RLController::~RLController()
-{
-  stopInferenceThread();
-  mc_rtc::log::info("RLController destroyed");
-}
-
-bool RLController::run()
-{
-  if (compensateExternalForcesHasChanged != compensateExternalForces)
-  {
-    mc_rtc::log::info("Compensate external forces: {}", compensateExternalForces);
-    datastore().call("EF_Estimator::toggleActive");
-    compensateExternalForcesHasChanged = compensateExternalForces;
-  }
-  bool run = mc_control::fsm::Controller::run(mc_solver::FeedbackType::ClosedLoopIntegrateReal);
-  robot().forwardKinematics();
-  robot().forwardVelocity();
-  robot().forwardAcceleration();
-
-  auto q = robot().encoderValues();
-  currentPos = Eigen::VectorXd::Map(q.data(), q.size());
-  auto vel = robot().encoderVelocities();
-  currentVel = Eigen::VectorXd::Map(vel.data(), vel.size());
-
-  auto ctrl_mode = datastore().get<std::string>("ControlMode");
-  if (ctrl_mode.compare("Position") == 0)
-    return positionControl(run);
-  return torqueControl(run); // = ctrl_mode.compare("Torque") == 0 :
-}
-
-bool RLController::positionControl(bool run)
-{
-  
-  rbd::paramToVector(robot().mbc().alphaD, ddot_qp_w_floatingBase);
-  ddot_qp = ddot_qp_w_floatingBase.tail(dofNumber); // Exclude the floating base part
-
-  // Use robot instead of realrobot because we are after the QP
-  rbd::ForwardDynamics fd(robot().mb());
-  fd.computeH(robot().mb(), robot().mbc());
-  fd.computeC(robot().mb(), robot().mbc());
-  Eigen::MatrixXd M_w_floatingBase = fd.H();
-  Eigen::VectorXd Cg_w_floatingBase = fd.C();
-  Eigen::MatrixXd M = M_w_floatingBase.bottomRightCorner(dofNumber, dofNumber);
-  Eigen::VectorXd Cg = Cg_w_floatingBase.tail(dofNumber);
-
-  Eigen::MatrixXd Kp_inv = kp_vector.cwiseInverse().asDiagonal();
-
-  q_cmd = currentPos + Kp_inv*(M*ddot_qp + Cg + kd_vector.cwiseProduct(currentVel));
-  
-  auto q = robot().mbc().q;
-  auto alpha = robot().mbc().alpha;
-
-  if (useQP)
-  {
-    size_t i = 0;
-    for (const auto &joint_name : jointNames)
-    {
-      q[robot().jointIndexByName(joint_name)][0] = q_cmd[i];
-      alpha[robot().jointIndexByName(joint_name)][0] = 0.0;
-      i++;
-    }
-
-    robot().mbc().q = q; // Update the mbc with the new position
-    //robot().mbc().alpha = alpha; // Update the mbc with the new velocity
-    return run;
-  }
-  else
-  {
-    size_t i = 0;
-    for (const auto &joint_name : jointNames)
-    {
-      q[robot().jointIndexByName(joint_name)][0] = q_rl_vector[i];
-      alpha[robot().jointIndexByName(joint_name)][0] = 0.0; // Set velocity to zero for position control
-      i++;
-    }
-
-    robot().mbc().q = q; // Update the mbc with the new position
-    //robot().mbc().alpha = alpha; // Update the mbc with the new velocity
-    return true;
-  }
-}
-
-bool RLController::torqueControl(bool run) //TODO:only keep rl -> rest in state
-{
-  if (useQP == false)
-  {
-    auto tau = robot().mbc().jointTorque;
-    tau_d = kp_vector.cwiseProduct(q_rl_vector - currentPos) - kd_vector.cwiseProduct(currentVel);
-    
-    size_t i = 0;
-    for (const auto &joint_name : jointNames)
-    {
-      tau[robot().jointIndexByName(joint_name)][0] = tau_d[i];
-      i++;
-    }
-
-    robot().mbc().jointTorque = tau; // Update the mbc with the new position
-    return true;
-  }
-  else { 
-    return run;
-  }
-}
-
-void RLController::reset(const mc_control::ControllerResetData & reset_data)
-{
-  mc_control::fsm::Controller::reset(reset_data);
-  mc_rtc::log::success("RLController reset completed");
-}
-
-void RLController::initializeAllJoints()
-{
-  // H1 joints in mc_rtc/URDF order (based on unitree_sdk2 reorder_obs function)
-  mcRtcJointsOrder = {
-    "left_hip_yaw_joint",      
-    "left_hip_roll_joint",       
-    "left_hip_pitch_joint",    
-    "left_knee_joint",         
-    "left_ankle_joint",        
-    "right_hip_yaw_joint",     
-    "right_hip_roll_joint",    
-    "right_hip_pitch_joint",   
-    "right_knee_joint",        
-    "right_ankle_joint",       
-    "torso_joint",             
-    "left_shoulder_pitch_joint",  
-    "left_shoulder_roll_joint",     
-    "left_shoulder_yaw_joint",    
-    "left_elbow_joint",           
-    "right_shoulder_pitch_joint", 
-    "right_shoulder_roll_joint",  
-    "right_shoulder_yaw_joint",   
-    "right_elbow_joint"           
-  };
-
-  notControlledJoints = {
-    "left_shoulder_pitch_joint",
-    "right_shoulder_pitch_joint",
-    "left_shoulder_roll_joint",
-    "right_shoulder_roll_joint",
-    "left_shoulder_yaw_joint",
-    "right_shoulder_yaw_joint",
-    "left_elbow_joint",
-    "right_elbow_joint",
-    "torso_joint"
-  };
-}
-
-Eigen::VectorXd RLController::getCurrentObservation()
-{
-  // Observation: [base angular velocity (3), roll (1), pitch (1), joint pos (10), joint vel (10), past action (10), sin(phase) (1), cos(phase) (1), command (3)]
-
-  Eigen::VectorXd obs(40);
-  obs = Eigen::VectorXd::Zero(40);
-
-  // const auto & robot = this->robot();
-
-  auto & robot = robots()[0];
-  auto & real_robot = realRobot(robots()[0].name());
-  
-  //  Eigen::Vector3d baseAngVel = real_robot.bodyVelW()[0].angular();
-
-  // baseAngVel = real_robot.bodyVelW("pelvis").angular();
-  baseAngVel = real_robot.bodyVelW("pelvis").angular();
-  obs.segment(0, 3) = baseAngVel; //base angular vel
-  
-  Eigen::Matrix3d baseRot = real_robot.bodyPosW("pelvis").rotation();
-  // Eigen::Matrix3d baseRot = real_robot.bodyTransform("pelvis").rotation();
-  rpy = mc_rbdyn::rpyFromMat(baseRot);
-  obs(3) = rpy(0);  // roll
-  obs(4) = rpy(1);  // pitch
-
-  Eigen::VectorXd reorderedPos = policySimulatorHandling_->reorderJointsToSimulator(currentPos, dofNumber);
-  Eigen::VectorXd reorderedVel = policySimulatorHandling_->reorderJointsToSimulator(currentVel, dofNumber);
-
-  for(size_t i = 0; i < usedJoints_simuOrder.size(); ++i)
-  {
-    int idx = usedJoints_simuOrder[i];
-    if(idx >= reorderedPos.size()) {
-      mc_rtc::log::error("Leg joint index {} out of bounds for reordered size {}", idx, reorderedPos.size());
-      legPos(i) = 0.0;
-      legVel(i) = 0.0;
-    } else {
-      legPos(i) = reorderedPos(idx);
-      legVel(i) = reorderedVel(idx);
-    }
-  }
-  
-  obs.segment(5, 10) = legPos;
-  obs.segment(15, 10) = legVel;
-
-  // past action: reorder to Simulator format and extract leg joints
-  for(size_t i = 0; i < usedJoints_simuOrder.size(); ++i)
-  {
-    int idx = usedJoints_simuOrder[i];
-    if(idx >= a_simuOrder.size()) {
-      mc_rtc::log::error("Past action index {} out of bounds for size {}", idx, a_simuOrder.size());
-      legAction(i) = 0.0;
-    } else {
-      legAction(i) = a_simuOrder(idx);
-    }
-  }
-  obs.segment(25, 10) = legAction;
-  
-  // Phase components
-  auto currentTime = std::chrono::steady_clock::now();
-  auto elapsed = std::chrono::duration_cast<std::chrono::milliseconds>(currentTime - startPhase_);
-  phase_ = fmod(elapsed.count() * 0.001 * phaseFreq_ * 2.0 * M_PI, 2.0 * M_PI);
-  
-  obs(35) = sin(phase_);
-  obs(36) = cos(phase_);
-
-  // Command (3 elements) - [vx, vy, yaw_rate]
-  obs.segment(37, 3) = cmd_;
-
-  return obs;
-}
-
-void RLController::applyAction(const Eigen::VectorXd & action)
-{
-  if(action.size() != dofNumber)
-  {
-    mc_rtc::log::error("Action size mismatch: expected dofNumber, got {}", action.size());
-    return;
-  }
-  
-  // Check if it's time for new inference (40Hz = 25ms period)
-  auto currentTime = std::chrono::steady_clock::now();
-  auto timeSinceLastInference = std::chrono::duration_cast<std::chrono::milliseconds>(currentTime - lastInferenceTime_);
-  
-  bool shouldRunInference = timeSinceLastInference.count() >= INFERENCE_PERIOD_MS;
-  
-  if(shouldRunInference) {
-    // Get current observation for logging
-    Eigen::VectorXd currentObs = getCurrentObservation();
-    
-    // Update lastActions_
-    a_before_vector = a_vector;
-    // Run new inference and update target position
-    a_vector = policySimulatorHandling_->reorderJointsFromSimulator(action, dofNumber);
-
-    // Apply action blending formula: target_qpos = default_qpos + 0.75 * action + 0.25 * previous_actions
-    q_rl_vector = q_zero_vector + 0.75 * a_vector + 0.25 * a_before_vector;
-
-    // For not controlled joints, use the zero position
-    for(const auto & joint : notControlledJoints)
-    {
-      auto it = std::find(mcRtcJointsOrder.begin(), mcRtcJointsOrder.end(), joint);
-      if(it != mcRtcJointsOrder.end())
-      {
-        size_t idx = std::distance(mcRtcJointsOrder.begin(), it);
-        if(idx < q_rl_vector.size())
-        {
-          q_rl_vector(idx) = q_zero_vector(idx); // Set to zero position
-        }
-        else
-        {
-          mc_rtc::log::error("Joint {} index {} out of bounds for q_rl_vector size {}", joint, idx, q_rl_vector.size());
-        }
-      }
-      else
-      {
-        mc_rtc::log::error("Joint {} not found in mcRtcJointsOrder", joint);
-      }
-    }
-
-    a_simuOrder = policySimulatorHandling_->reorderJointsToSimulator(a_vector, dofNumber);
-
-    // Update timing
-    lastInferenceTime_ = currentTime;
-    targetPositionValid_ = true;
-    
-    static int inferenceCounter = 0;
-    inferenceCounter++;
-    
-    mc_rtc::log::info("=== RLController Policy I/O Inference #{} ===", inferenceCounter);
-    mc_rtc::log::info("Policy Input (40 obs): [");
-    for(int i = 0; i < 40; ++i) {
-      mc_rtc::log::info("  [{}]: {:.6f}", i, currentObs(i));
-    }
-    mc_rtc::log::info("]");
-    mc_rtc::log::info("Blended Target Position (dofNumber): [");
-    for(int i = 0; i < dofNumber; ++i) {
-      mc_rtc::log::info("  [{}]: {:.6f}", i, q_rl_vector(i));
-    }
-    mc_rtc::log::info("]");
-    mc_rtc::log::info("=== End Policy I/O ===");
-  }
-  
-  if(!targetPositionValid_) {
-    mc_rtc::log::warning("No valid target position available for impedance control");
-    return;
-  }
-  
-  // Get current joint positions and velocities
-  Eigen::VectorXd q_current(dofNumber);
-  Eigen::VectorXd q_dot_current(dofNumber);
-  auto & real_robot = realRobot(robots()[0].name());
-  auto q = real_robot.encoderValues();
-  q_current = Eigen::VectorXd::Map(q.data(), q.size());
-  auto vel = real_robot.encoderVelocities();
-  q_dot_current = Eigen::VectorXd::Map(vel.data(), vel.size());
-
-  const auto & robot = this->robot();
-  
-  for(size_t i = 0; i < mcRtcJointsOrder.size(); ++i)
-  {
-    if(robot.hasJoint(mcRtcJointsOrder[i]))
-    {
-      auto jIndex = robot.jointIndexByName(mcRtcJointsOrder[i]);
-      q_current(i) = robot.mbc().q[jIndex][0];
-      q_dot_current(i) = robot.mbc().alpha[jIndex][0];
-    }
-    else
-    {
-      q_current(i) = 0.0;
-      q_dot_current(i) = 0.0;
-    }
-  }
-  TasksSimulation(q_rl_vector);
-}
-
-void RLController::startInferenceThread()
-{
-  mc_rtc::log::info("Starting RL inference thread");
-  inferenceThread_ = std::make_unique<std::thread>(&RLController::inferenceThreadFunction, this);
-=======
->>>>>>> 0c5396ec
 }
 
 std::tuple<Eigen::VectorXd, Eigen::VectorXd> RLController::getPDGains()
@@ -835,53 +448,6 @@
 
 bool RLController::setPDGains(Eigen::VectorXd p_vec, Eigen::VectorXd d_vec)
 {
-<<<<<<< HEAD
-  mc_rtc::log::info("RL inference thread started");
-  
-  while(!shouldStopInference_)
-  {
-    //wait for new observation or stop signal
-    std::unique_lock<std::mutex> lock(observationMutex_);
-    inferenceCondition_.wait(lock, [this] { 
-      return newObservationAvailable_.load() || shouldStopInference_.load(); 
-    });
-    
-    if(shouldStopInference_) break;
-    
-    // copy observation for processing
-    Eigen::VectorXd obs = currentObservation_;
-    newObservationAvailable_ = false;
-    lock.unlock();
-    
-    try
-    {
-      if(!rlPolicy_) {
-        mc_rtc::log::error("RL policy not loaded - cannot perform inference");
-        continue;
-      }
-      
-      auto startTime = std::chrono::high_resolution_clock::now();
-      Eigen::VectorXd action = rlPolicy_->predict(obs);
-      auto endTime = std::chrono::high_resolution_clock::now();
-      
-      auto duration = std::chrono::duration_cast<std::chrono::microseconds>(endTime - startTime);
-      
-      //update shared action
-      {
-        std::lock_guard<std::mutex> actionLock(actionMutex_);
-        currentAction_ = action;
-        newActionAvailable_ = true;
-      }
-    }
-    catch(const std::exception & e)
-    {
-      mc_rtc::log::error("RL inference error: {}", e.what());
-      //keep using the previous action
-    }
-  }
-  
-  mc_rtc::log::info("RL inference thread stopped");
-=======
   std::string robot_name = robot().name();
   // Update kp and kd use by the controller
   current_kp = p_vec;
@@ -892,7 +458,6 @@
   const std::vector<double> proportionalGains_vec(p_vec.data(), p_vec.data() + p_vec.size());
   const std::vector<double> dampingGains_vec(d_vec.data(), d_vec.data() + d_vec.size());
   return datastore().call<bool>(robot_name + "::SetPDGains", proportionalGains_vec, dampingGains_vec);
->>>>>>> 0c5396ec
 }
 
 bool RLController::isHighGain(double tol)
@@ -921,39 +486,8 @@
   }
   else
   {
-<<<<<<< HEAD
-    case 0: // Torque Task
-    {
-      size_t i = 0;
-      for (const auto &joint_name : jointNames)
-      {
-        torque_target[joint_name][0] = tau_d[i];
-        i++;
-      }
-      break;
-    }
-    case 1: // Forward Dynamics Task
-    {
-      rbd::ForwardDynamics fd(real_robot.mb());
-      fd.computeH(real_robot.mb(), real_robot.mbc());
-      fd.computeC(real_robot.mb(), real_robot.mbc());
-      Eigen::MatrixXd M_w_floatingBase = fd.H();
-      Eigen::VectorXd Cg_w_floatingBase = fd.C();
-      Eigen::MatrixXd M = M_w_floatingBase.bottomRightCorner(dofNumber, dofNumber);
-      Eigen::VectorXd Cg = Cg_w_floatingBase.tail(dofNumber);
-      auto extTorqueSensor = robot.device<mc_rbdyn::VirtualTorqueSensor>("ExtTorquesVirtSensor");
-      Eigen::VectorXd externalTorques = extTorqueSensor.torques().tail(dofNumber); // Exclude the floating base part
-      
-      Eigen::VectorXd content = tau_d - Cg + externalTorques; // Add the external torques to the desired torques
-      refAccel = M.llt().solve(content);
-      break;
-    }
-    default:
-      return;
-=======
     // Set high gains for model-based control
     if(!isHighGain()) setPDGains(high_kp_vector, high_kd_vector);
     tasksComputation(q_zero_vector);
->>>>>>> 0c5396ec
   }
 }